--- conflicted
+++ resolved
@@ -522,7 +522,6 @@
 Y = Gate('Y', 1, [0, -1j, 1j, 0])
 Z = Gate('Z', 1, [1, 0, 0, -1])
 
-<<<<<<< HEAD
 def Permutation(perm):
     """ Constructs a permutation as a circuit made of swaps.
     >>> assert Permutation([1, 0]) == SWAP
@@ -570,7 +569,7 @@
     for i in range(n):
         HAD = HAD @ H
     return HAD
-=======
+
 def Euler(a, b, c):
     """ Returns a 1-qubit Euler decomposition with angles 2 * pi * a, b, c.
 
@@ -621,5 +620,4 @@
                 gate = gate(random.random())
             L = L @ gate
         U = U >> L
-    return U
->>>>>>> 54e9bb4e
+    return U