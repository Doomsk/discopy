"""
Implements quantum circuits as diagrams and circuit-valued monoidal functors.

>>> n = Ty('n')
>>> Alice = Box('Alice', Ty(), n)
>>> loves = Box('loves', n, n)
>>> Bob = Box('Bob', n, Ty())
>>> ob, ar = {n: 1}, {Alice: Ket(0), loves: X, Bob: Bra(1)}
>>> F = CircuitFunctor(ob, ar)
>>> F(Alice >> loves >> Bob)
Circuit(0, 0, [Ket(0), Gate('X', 1, [0, 1, 1, 0]), Bra(1)], [0, 0, 0])
>>> assert F(Alice >> loves >> Bob).eval()
"""

<<<<<<< HEAD
from discopy.cat import Quiver
=======

from discopy import config
if config.jax: import jax.numpy as np
else: import numpy as np
from discopy.cat import fold, Quiver
>>>>>>> cca93c3e
from discopy.moncat import Ob, Ty, Box, Diagram, MonoidalFunctor
from discopy.matrix import Dim, Matrix, MatrixFunctor
from functools import reduce as fold
import jax.numpy as np

class PRO(Ty):
    """ Implements the objects of a PRO, i.e. a non-symmetric PROP.
    Wraps a natural number n into a unary type Ty(1, ..., 1) of length n.

    >>> PRO(1) @ PRO(1)
    PRO(2)
    >>> assert PRO(3) == Ty(1, 1, 1)
    """
    def __init__(self, n):
        """
        >>> list(PRO(0))
        []
        >>> list(PRO(1))
        [Ob(1)]
        >>> assert all(len(PRO(n)) == n for n in range(5))
        """
        n = n if isinstance(n, int) else len(n)
        super().__init__(*(n * [Ob(1)]))

    def __repr__(self):
        """
        >>> PRO(0), PRO(1)
        (PRO(0), PRO(1))
        """
        return "PRO({})".format(len(self))

    def __str__(self):
        """
        >>> print(PRO(2 * 3 * 7))
        PRO(42)
        """
        return repr(self)

    def __add__(self, other):
        """
        >>> sum((PRO(n) for n in range(5)), PRO(0))
        PRO(10)
        """
        return PRO(len(self) + len(other))

    def __getitem__(self, key):
        """
        >>> PRO(42)[2:4]
        PRO(2)
        >>> assert all(PRO(42)[i] == Ob(1) for i in range(42))
        """
        if isinstance(key, slice):
            return PRO(len(super().__getitem__(key)))
        return super().__getitem__(key)

class Circuit(Diagram):
    """ Implements quantum circuits as diagrams.

    >>> circuit = CX >> CX >> CX >> CX >> CX >> CX
    >>> assert np.all(circuit.eval() == Id(2).eval())
    """
    def __init__(self, dom, cod, gates, offsets):
        """
        >>> c = Circuit(2, 2, [CX, CX], [0, 0])
        """
        self._gates = gates
        super().__init__(PRO(dom), PRO(cod), gates, offsets)

    @property
    def gates(self):
        """
        >>> Circuit(1, 1, [X, X], [0, 0]).gates
        [Gate('X', 1, [0, 1, 1, 0]), Gate('X', 1, [0, 1, 1, 0])]
        """
        return self._gates

    def __repr__(self):
        """
        >>> Circuit(2, 2, [CX, CX], [0, 0])  # doctest: +ELLIPSIS
        Circuit(2, 2, [Gate('CX', 2, [...]), Gate('CX', 2, [...])], [0, 0])
        """
        return "Circuit({}, {}, {}, {})".format(
            len(self.dom), len(self.cod), self.gates, self.offsets)

    def then(self, other):
        """
        >>> print(SWAP >> CX)
        SWAP >> CX
        """
        r = super().then(other)
        return Circuit(len(r.dom), len(r.cod), r.boxes, r.offsets)

    def tensor(self, other):
        """
        >>> print(CX @ H)
        CX @ Id(1) >> Id(2) @ H
        """
        r = super().tensor(other)
        return Circuit(len(r.dom), len(r.cod), r.boxes, r.offsets)

    def dagger(self):
        """
        >>> print((CX >> SWAP).dagger())
        SWAP.dagger() >> CX.dagger()
        """
        r = super().dagger()
        return Circuit(len(r.dom), len(r.cod), r.boxes, r.offsets)

    @staticmethod
    def id(n):
        """
        >>> Circuit.id(2)
        Id(2)
        """
        return Id(n)

    def eval(self):
        """ Evaluates the circuit as a discopy Matrix.

        >>> assert np.all((Ket(0, 0) >> SWAP).eval() == Ket(0, 0).eval())
        >>> assert np.all((Ket(0, 1) >> SWAP).eval() == Ket(1, 0).eval())
        >>> assert np.all((Ket(1, 0) >> SWAP).eval() == Ket(0, 1).eval())
        >>> assert np.all((Ket(1, 1) >> SWAP).eval() == Ket(1, 1).eval())

        >>> assert np.all((Ket(0, 0) >> CX).eval() == Ket(0, 0).eval())
        >>> assert np.all((Ket(0, 1) >> CX).eval() == Ket(0, 1).eval())
        >>> assert np.all((Ket(1, 0) >> CX).eval() == Ket(1, 1).eval())
        >>> assert np.all((Ket(1, 1) >> CX).eval() == Ket(1, 0).eval())

        >>> for U in [SWAP, X, Y, Z, S >> S, CX >> CX >> CX]:
        ...     assert np.all((U >> U.dagger()).eval() == Id(len(U.dom)).eval())
        >>> for U in [H, T >> T >> T >> T]:
        ...     m, id_n = (U >> U.dagger()).eval(), Id(len(U.dom)).eval()
        ...     assert np.allclose(m.array, id_n.array)
        """
        F_eval = MatrixFunctor({Ty(1): 2}, Quiver(lambda g: g.array))
        return F_eval(self)

    def to_tk(self):
        """ Returns a pytket circuit.

        >>> c = Circuit(3, 3, [SWAP, Rx(0.25), CX], [0, 1, 1]).to_tk()
        >>> list(c)
        [SWAP q[0], q[1];, Rx(0.25PI) q[1];, CX q[1], q[2];]
        """
        import pytket as tk
        c = tk.Circuit(len(self.dom))
        for g, n in zip(self.gates, self.offsets):
            if isinstance(g, Rx):
                c.Rx(*(n + i for i in range(len(g.dom))), g.data['phase'])
            elif isinstance(g, Rz):
                c.Rz(*(n + i for i in range(len(g.dom))), g.data['phase'])
            else:
                c.__getattribute__(g.name)(*(n + i for i in range(len(g.dom))))
        return c

def from_tk(c):
    """ Takes a pytket circuit and returns a planar circuit,
    SWAP gates are introduced when applying gates to non-adjacent qubits.

    >>> c1 = Circuit(3, 3, [SWAP, Rx(0.25), CX], [0, 1, 1])
    >>> c2 = from_tk(c1.to_tk())
    >>> assert c1 == c2  # This works as long as there are no interchangers!
    """
    def gates_from_tk(g):
        name = g.op.get_type().name
        if name == 'Rx':
            return Rx(g.op.get_params()[0])
        if name == 'Rz':
            return Rz(g.op.get_params()[0])
        return {g.name: g for g in [SWAP, CX, H, S, T, X, Y, Z]}[name]
    gates, offsets = [], []
    for g in c.get_commands():
        i0 = g.qubits[0].index
        for i, q in enumerate(g.qubits[1:]):
            if q.index == i0 + i + 1:
                break  # gate applies to adjacent qubit already
            elif q.index < i0 + i + 1:
                for j in range(q.index, i0 + i):
                    gates.append(SWAP)
                    offsets.append(j)
                if q.index <= i0:
                    i0 -= 1  # we just swapped q to the right of q0
            elif q.index > i0 + i + 1:
                for j in range(q.index - i0 + i - 1):
                    gates.append(SWAP)
                    offsets.append(q.index - j - 1)
        gates.append(gates_from_tk(g))
        offsets.append(i0)
    return Circuit(c.n_qubits, c.n_qubits, gates, offsets)

class Id(Circuit):
    """ Implements identity circuit on n qubits.

    >>> c = CX @ H >> T @ SWAP
    >>> assert Id(3) >> c == c == c >> Id(3)
    """
    def __init__(self, n):
        """
        >>> assert Circuit.id(42) == Id(42) == Circuit(42, 42, [], [])
        """
        if isinstance(n, PRO):
            n = len(n)
        Diagram.__init__(self, PRO(n), PRO(n), [], [])

    def __repr__(self):
        """
        >>> Id(42)
        Id(42)
        """
        return "Id({})".format(len(self.dom))

    def __str__(self):
        """
        >>> print(Id(42))
        Id(42)
        """
        return repr(self)

class Gate(Box, Circuit):
    """ Implements quantum gates as boxes in a circuit diagram.

    >>> CX
    Gate('CX', 2, [1, 0, 0, 0, 0, 1, 0, 0, 0, 0, 0, 1, 0, 0, 1, 0])
    """
    def __init__(self, name, n_qubits, array, data={}, _dagger=False):
        """
        >>> g = CX
        >>> assert g.dom == g.cod == PRO(2)
        """
        self._array = np.array(array).reshape(2 * n_qubits * (2, ) or 1)
        Box.__init__(self, name, PRO(n_qubits), PRO(n_qubits),
                     data=data, _dagger=_dagger)

    @property
    def array(self):
        """
        >>> list(X.array.flatten())
        [0, 1, 1, 0]
        """
        return self._array

    def __repr__(self):
        """
        >>> CX
        Gate('CX', 2, [1, 0, 0, 0, 0, 1, 0, 0, 0, 0, 0, 1, 0, 0, 1, 0])
        """
        if self._dagger:
            return repr(self.dagger()) + '.dagger()'
        return "Gate({}, {}, {}{})".format(
            repr(self.name), len(self.dom), list(self.array.flatten()),
            ', data=' + repr(self.data) if self.data else '')

    def __str__(self):
        """
        >>> print(CX)
        CX
        >>> print(Rx(0.25))
        Rx(0.25)
        """
        if self._dagger:
            return str(self.dagger()) + '.dagger()'
        if self.name in ['Rx', 'Rz']:
            return "{}({})".format(self.name, self.data['phase'])
        return self.name

    def dagger(self):
        """
        >>> print(CX.dagger())
        CX.dagger()
        >>> print(Rx(0.25).dagger())
        Rx(-0.25)
        >>> assert Rx(0.25).eval().dagger() == Rx(0.25).dagger().eval()
        """
        return Gate(self.name, len(self.dom), self.array,
                    data=self.data, _dagger=not self._dagger)

class Ket(Gate):
    """ Implements ket for a given bitstring.

    >>> Ket(1, 1, 0).eval()
    Matrix(dom=Dim(1), cod=Dim(2, 2, 2), array=[0, 0, 0, 0, 0, 0, 1, 0])
    """
    def __init__(self, *bitstring):
        """
        >>> g = Ket(1, 1, 0)
        """
        self.bitstring = bitstring
        Box.__init__(self, 'Ket({})'.format(', '.join(map(str, bitstring))),
                     PRO(0), PRO(len(bitstring)))

    def __repr__(self):
        """
        >>> Ket(1, 1, 0)
        Ket(1, 1, 0)
        """
        return self.name


    def dagger(self):
        """
        >>> Ket(0, 1).dagger()
        Bra(0, 1)
        """
        return Bra(*self.bitstring)

    @property
    def array(self):
        """
        >>> Ket(0).eval()
        Matrix(dom=Dim(1), cod=Dim(2), array=[1, 0])
        >>> Ket(0, 1).eval()
        Matrix(dom=Dim(1), cod=Dim(2, 2), array=[0, 1, 0, 0])
        """
        m = Matrix(Dim(1), Dim(1), [1])
        for b in self.bitstring:
            m = m @ Matrix(Dim(1), Dim(2), [0, 1] if b else [1, 0])
        return m.array

class Bra(Gate):
    """ Implements bra for a given bitstring.

    >>> Bra(1, 1, 0).eval()
    Matrix(dom=Dim(2, 2, 2), cod=Dim(1), array=[0, 0, 0, 0, 0, 0, 1, 0])
    >>> assert all((Bra(x, y, z) << Ket(x, y, z)).eval() == 1
    ...            for x in [0, 1] for y in [0, 1] for z in [0, 1])
    """
    def __init__(self, *bitstring):
        """
        >>> g = Bra(1, 1, 0)
        """
        self.bitstring = bitstring
        Box.__init__(self, 'Bra({})'.format(', '.join(map(str, bitstring))),
                     PRO(len(bitstring)), PRO(0))

    def __repr__(self):
        """
        >>> Bra(1, 1, 0)
        Bra(1, 1, 0)
        """
        return self.name

    def dagger(self):
        """
        >>> Bra(0, 1).dagger()
        Ket(0, 1)
        """
        return Ket(*self.bitstring)

    @property
    def array(self):
        """
        >>> Bra(0).eval()
        Matrix(dom=Dim(2), cod=Dim(1), array=[1, 0])
        >>> Bra(0, 1).eval()
        Matrix(dom=Dim(2, 2), cod=Dim(1), array=[0, 1, 0, 0])
        """
        m = Matrix(Dim(1), Dim(1), [1])
        for b in self.bitstring:
            m = m @ Matrix(Dim(2), Dim(1), [0, 1] if b else [1, 0])
        return m.array

class Rz(Gate):
    """
    >>> assert np.all(Rz(0).array == np.identity(2))
    >>> assert np.allclose(Rz(0.5).array, Z.array)
    >>> assert np.allclose(Rz(0.25).array, S.array)
    >>> assert np.allclose(Rz(0.125).array, T.array)
    """
    def __init__(self, phase):
        """
        >>> g = Rz(0.25)
        >>> assert g == Rz(0.25)
        >>> g.data['phase'] = 0
        >>> g
        Rz(0)
        """
        Box.__init__(self, 'Rz', PRO(1), PRO(1), data={'phase': phase})

    @property
    def name(self):
        """
        >>> assert str(Rz(0.125)) == repr(Rz(0.125)) == Rz(0.125).name
        """
        return 'Rz({})'.format(self.data['phase'])

    def __repr__(self):
        """
        >>> assert str(Rz(0.125)) == repr(Rz(0.125))
        """
        return self.name

    def dagger(self):
        """
        >>> assert Rz(0.125).dagger().eval() == Rz(0.125).eval().dagger()
        """
        return Rz(-self.data['phase'])

    @property
    def array(self):
        """
        >>> assert np.allclose(Rz(-1).array, np.identity(2))
        >>> assert np.allclose(Rz(0).array, np.identity(2))
        >>> assert np.allclose(Rz(1).array, np.identity(2))
        """
        theta = 2 * np.pi * self.data['phase']
        return np.array([[1, 0], [0, np.exp(1j * theta)]])

class Rx(Gate):
    """
    >>> assert np.all(Rx(0).array == np.identity(2))
    >>> assert np.all(np.round(Rx(0.5).array) == X.array)
    """
    def __init__(self, phase):
        """
        >>> g = Rx(0.25)
        >>> assert g == Rx(0.25)
        >>> g.data['phase'] = 0
        >>> g
        Rx(0)
        """
        Box.__init__(self, 'Rx', PRO(1), PRO(1), data={'phase': phase})

    @property
    def name(self):
        """
        >>> assert str(Rx(0.125)) == Rx(0.125).name
        """
        return 'Rx({})'.format(self.data['phase'])

    def __repr__(self):
        """
        >>> assert str(Rx(0.125)) == repr(Rx(0.125))
        """
        return self.name

    def dagger(self):
        """
        >>> assert Rx(0.125).dagger().eval() == Rx(0.125).eval().dagger()
        """
        return Rx(-self.data['phase'])

    @property
    def array(self):
        """
        >>> assert np.allclose(Rx(0).array, np.identity(2))
        >>> assert np.allclose(np.round(Rx(0.5).array), X.array)
        >>> assert np.allclose(np.round(Rx(-1).array), np.identity(2))
        >>> assert np.allclose(np.round(Rx(1).array), np.identity(2))
        >>> assert np.allclose(np.round(Rx(2).array), np.identity(2))
        """
        half_theta = np.pi * self.data['phase']
        global_phase = np.exp(1j * half_theta)
        sin, cos = np.sin(half_theta), np.cos(half_theta)
        return global_phase * np.array([[cos, -1j * sin], [-1j * sin, cos]])

<<<<<<< HEAD
class CircuitFunctor(MonoidalFunctor):
    """ Implements funtors from monoidal categories to circuits

    >>> x, y, z = Ty('x'), Ty('y'), Ty('z')
    >>> f, g, h = Box('f', x, y + z), Box('g', z, y), Box('h', y + z, x)
    >>> d = (f @ Diagram.id(z)
    ...       >> Diagram.id(y) @ g @ Diagram.id(z)
    ...       >> Diagram.id(y) @ h)
    >>> ob = {x: 2, y: 1, z: 1}
    >>> ar = {f: SWAP, g: Rx(0.25), h: CX}
    >>> F = CircuitFunctor(ob, ar)
    >>> print(F(d))
    SWAP @ Id(1) >> Id(1) @ Rx(0.25) @ Id(1) >> Id(1) @ CX
    """
    def __init__(self, ob, ar):
        """
        >>> F = CircuitFunctor({}, {})
        """
        super().__init__({x: PRO(y) for x, y in ob.items()}, ar)

    def __repr__(self):
        """
        >>> CircuitFunctor({}, {})
        CircuitFunctor(ob={}, ar={})
        """
        return "CircuitFunctor(ob={}, ar={})".format(
            repr({x: len(y) for x, y in self.ob.items()}), repr(self.ar))

    def __call__(self, d):
        """
        >>> x = Ty('x')
        >>> F = CircuitFunctor({x: 1}, {})
        >>> assert isinstance(F(Diagram.id(x)), Circuit)
        """
        r = super().__call__(d)
        if isinstance(d, Diagram):
            return Circuit(len(r.dom), len(r.cod), r.boxes, r.offsets)
        return r

def permutation(perm):
    """ Constructs a permutation as a circuit made of swaps.
    >>> assert permutation([1, 0]) == SWAP
    >>> assert permutation([2, 1, 0]) == permutation([2, 0, 1]) >> permutation([0, 2, 1])
    >>> assert np.allclose((permutation([2, 1, 0]) >> permutation([2, 1, 0])).eval().array, Circuit.id(3).eval().array)
    """
    assert set(range(len(perm))) == set(perm)
    gates = []
    offsets = []
    frame = perm.copy()
    for i in range(len(perm)):
        if i < frame[i]:
            num_swaps = frame[i] - i
            gates += [SWAP for x in range(num_swaps)]
            offsets += range(i, frame[i])[::-1]
            frame[i: i + num_swaps] = [x + 1 for x in frame[i: i + num_swaps]]
    return Circuit(len(perm), len(perm), gates, offsets)

def GCX(n):
    """ Constructs a circuit of n nested CX gates.
    >>> assert GCX(1) == CX
    >>> assert len(GCX(3).dom) == 6
    >>> print(GCX(2))  # doctest: +ELLIPSIS
    Id(2) @ SWAP >> Id(1) @ SWAP @ Id(1) >> CX @ Id(2) >> ... >> Id(2) @ SWAP
    >>> print(GCX(2))  # doctest: +ELLIPSIS
    Id(2) @ SWAP >> ... >> Id(2) @ CX >> Id(1) @ SWAP @ Id(1) >> Id(2) @ SWAP

    # >>> assert np.allclose((GCX(3) >> GCX(3)).eval().array, Circuit.id(3).eval().array)
    """
    perm = []
    for i in range(n):
        perm += [i, 2*n - 1 - i]
    SWAPS = permutation(perm)
    CNOTS = Circuit(0, 0, [], [])
    for i in range(n):
        CNOTS = CNOTS @ CX
    SWAPS_inv = Circuit(2*n, 2*n, SWAPS.boxes[::-1], SWAPS.offsets[::-1])
    return SWAPS >> CNOTS >> SWAPS_inv
=======
SWAP = Gate('SWAP', 2, [1, 0, 0, 0,
                        0, 0, 1, 0,
                        0, 1, 0, 0,
                        0, 0, 0, 1])
CX = Gate('CX', 2, [1, 0, 0, 0,
                    0, 1, 0, 0,
                    0, 0, 0, 1,
                    0, 0, 1, 0])
H = Gate('H', 1, 1 / np.sqrt(2) * np.array([1, 1, 1, -1]))
S = Gate('S', 1, [1, 0, 0, 1j])
T = Gate('T', 1, [1, 0, 0, np.exp(1j * np.pi / 4)])
X = Gate('X', 1, [0, 1, 1, 0])
Y = Gate('Y', 1, [0, -1j, 1j, 0])
Z = Gate('Z', 1, [1, 0, 0, -1])
sqrt = lambda x: Gate('sqrt({})'.format(x), 0, np.sqrt(x))
>>>>>>> cca93c3e

def Euler(a, b, c):
    """ Returns a 1-qubit Euler decomposition with angles 2 * pi * a, b, c.

    >>> print(Euler(0.1, 0.2, 0.3))
    Rx(0.1) >> Rz(0.2) >> Rx(0.3)
    >>> assert np.all(np.round(Euler(0.5, 0, 0).eval().array) == X.array)
    >>> assert np.all(np.round(Euler(0, 0.5, 0).eval().array) == Z.array)
    >>> assert np.all(np.round(Euler(0, 0, 0.5).eval().array) == X.array)
    >>> assert np.all(1j * np.round(Euler(0.5, 0.5, 0).eval().array) == Y.array)
    """
    return Rx(a) >> Rz(b) >> Rx(c)

def random(n_qubits, depth=3, gateset=[CX, H, T], seed=None):
    """ Returns a random Euler decomposition if n_qubits == 1,
    otherwise returns a random tiling with the given depth and gateset.

    >>> c = random(1, seed=420)
    >>> print(c)
    Rx(0.026343380459525556) >> Rz(0.7813690555430765) >> Rx(0.2726063832840899)
    >>> array = (c >> c.dagger()).eval().array
    >>> assert np.all(np.round(array) == np.identity(2))
    >>> print(random(2, 2, seed=420))
    CX >> T @ Id(1) >> Id(1) @ T
    >>> print(random(3, 2, seed=420))
    CX @ Id(1) >> Id(2) @ T >> H @ Id(2) >> Id(1) @ H @ Id(1) >> Id(2) @ H
    >>> print(random(2, 1, gateset=[Rz, Rx], seed=420))
    Rz(0.6731171219152886) @ Id(1) >> Id(1) @ Rx(0.2726063832840899)
    """
    import random
    if seed:
        random.seed(seed)
    if n_qubits == 1:
        assert depth == 3
        return Euler(random.random(), random.random(), random.random())
    gateset_1 = [g for g in gateset if g is Rx or g is Rz or len(g.dom) == 1]
    U = Id(n_qubits)
    for d in range(depth):
        L, affected = Id(0), 0
        while affected <= n_qubits - 2:
            gate = random.choice(gateset)
            if gate is Rx or gate is Rz:
                gate = gate(random.random())
            L = L @ gate
            affected += len(gate.dom)
        if n_qubits - affected == 1:
            gate = random.choice(gateset_1)
            if gate is Rx or gate is Rz:
                gate = gate(random.random())
            L = L @ gate
        U = U >> L
    return U

class CircuitFunctor(MonoidalFunctor):
    """ Implements funtors from monoidal categories to circuits

    >>> x, y, z = Ty('x'), Ty('y'), Ty('z')
    >>> f, g, h = Box('f', x, y + z), Box('g', z, y), Box('h', y + z, x)
    >>> d = (f @ Diagram.id(z)
    ...       >> Diagram.id(y) @ g @ Diagram.id(z)
    ...       >> Diagram.id(y) @ h)
    >>> ob = {x: 2, y: 1, z: 1}
    >>> ar = {f: SWAP, g: Rx(0.25), h: CX}
    >>> F = CircuitFunctor(ob, ar)
    >>> print(F(d))
    SWAP @ Id(1) >> Id(1) @ Rx(0.25) @ Id(1) >> Id(1) @ CX
    """
    def __init__(self, ob, ar):
        """
        >>> F = CircuitFunctor({}, {})
        """
        super().__init__({x: PRO(y) for x, y in ob.items()}, ar)

    def __repr__(self):
        """
        >>> CircuitFunctor({}, {})
        CircuitFunctor(ob={}, ar={})
        """
        return "CircuitFunctor(ob={}, ar={})".format(
            repr({x: len(y) for x, y in self.ob.items()}), repr(self.ar))

    def __call__(self, d):
        """
        >>> x = Ty('x')
        >>> F = CircuitFunctor({x: 1}, {})
        >>> assert isinstance(F(Diagram.id(x)), Circuit)
        """
        r = super().__call__(d)
        if isinstance(d, Diagram):
            return Circuit(len(r.dom), len(r.cod), r.boxes, r.offsets)
        return r<|MERGE_RESOLUTION|>--- conflicted
+++ resolved
@@ -12,19 +12,14 @@
 >>> assert F(Alice >> loves >> Bob).eval()
 """
 
-<<<<<<< HEAD
-from discopy.cat import Quiver
-=======
 
 from discopy import config
 if config.jax: import jax.numpy as np
 else: import numpy as np
 from discopy.cat import fold, Quiver
->>>>>>> cca93c3e
 from discopy.moncat import Ob, Ty, Box, Diagram, MonoidalFunctor
 from discopy.matrix import Dim, Matrix, MatrixFunctor
-from functools import reduce as fold
-import jax.numpy as np
+
 
 class PRO(Ty):
     """ Implements the objects of a PRO, i.e. a non-symmetric PROP.
@@ -477,85 +472,6 @@
         sin, cos = np.sin(half_theta), np.cos(half_theta)
         return global_phase * np.array([[cos, -1j * sin], [-1j * sin, cos]])
 
-<<<<<<< HEAD
-class CircuitFunctor(MonoidalFunctor):
-    """ Implements funtors from monoidal categories to circuits
-
-    >>> x, y, z = Ty('x'), Ty('y'), Ty('z')
-    >>> f, g, h = Box('f', x, y + z), Box('g', z, y), Box('h', y + z, x)
-    >>> d = (f @ Diagram.id(z)
-    ...       >> Diagram.id(y) @ g @ Diagram.id(z)
-    ...       >> Diagram.id(y) @ h)
-    >>> ob = {x: 2, y: 1, z: 1}
-    >>> ar = {f: SWAP, g: Rx(0.25), h: CX}
-    >>> F = CircuitFunctor(ob, ar)
-    >>> print(F(d))
-    SWAP @ Id(1) >> Id(1) @ Rx(0.25) @ Id(1) >> Id(1) @ CX
-    """
-    def __init__(self, ob, ar):
-        """
-        >>> F = CircuitFunctor({}, {})
-        """
-        super().__init__({x: PRO(y) for x, y in ob.items()}, ar)
-
-    def __repr__(self):
-        """
-        >>> CircuitFunctor({}, {})
-        CircuitFunctor(ob={}, ar={})
-        """
-        return "CircuitFunctor(ob={}, ar={})".format(
-            repr({x: len(y) for x, y in self.ob.items()}), repr(self.ar))
-
-    def __call__(self, d):
-        """
-        >>> x = Ty('x')
-        >>> F = CircuitFunctor({x: 1}, {})
-        >>> assert isinstance(F(Diagram.id(x)), Circuit)
-        """
-        r = super().__call__(d)
-        if isinstance(d, Diagram):
-            return Circuit(len(r.dom), len(r.cod), r.boxes, r.offsets)
-        return r
-
-def permutation(perm):
-    """ Constructs a permutation as a circuit made of swaps.
-    >>> assert permutation([1, 0]) == SWAP
-    >>> assert permutation([2, 1, 0]) == permutation([2, 0, 1]) >> permutation([0, 2, 1])
-    >>> assert np.allclose((permutation([2, 1, 0]) >> permutation([2, 1, 0])).eval().array, Circuit.id(3).eval().array)
-    """
-    assert set(range(len(perm))) == set(perm)
-    gates = []
-    offsets = []
-    frame = perm.copy()
-    for i in range(len(perm)):
-        if i < frame[i]:
-            num_swaps = frame[i] - i
-            gates += [SWAP for x in range(num_swaps)]
-            offsets += range(i, frame[i])[::-1]
-            frame[i: i + num_swaps] = [x + 1 for x in frame[i: i + num_swaps]]
-    return Circuit(len(perm), len(perm), gates, offsets)
-
-def GCX(n):
-    """ Constructs a circuit of n nested CX gates.
-    >>> assert GCX(1) == CX
-    >>> assert len(GCX(3).dom) == 6
-    >>> print(GCX(2))  # doctest: +ELLIPSIS
-    Id(2) @ SWAP >> Id(1) @ SWAP @ Id(1) >> CX @ Id(2) >> ... >> Id(2) @ SWAP
-    >>> print(GCX(2))  # doctest: +ELLIPSIS
-    Id(2) @ SWAP >> ... >> Id(2) @ CX >> Id(1) @ SWAP @ Id(1) >> Id(2) @ SWAP
-
-    # >>> assert np.allclose((GCX(3) >> GCX(3)).eval().array, Circuit.id(3).eval().array)
-    """
-    perm = []
-    for i in range(n):
-        perm += [i, 2*n - 1 - i]
-    SWAPS = permutation(perm)
-    CNOTS = Circuit(0, 0, [], [])
-    for i in range(n):
-        CNOTS = CNOTS @ CX
-    SWAPS_inv = Circuit(2*n, 2*n, SWAPS.boxes[::-1], SWAPS.offsets[::-1])
-    return SWAPS >> CNOTS >> SWAPS_inv
-=======
 SWAP = Gate('SWAP', 2, [1, 0, 0, 0,
                         0, 0, 1, 0,
                         0, 1, 0, 0,
@@ -571,7 +487,6 @@
 Y = Gate('Y', 1, [0, -1j, 1j, 0])
 Z = Gate('Z', 1, [1, 0, 0, -1])
 sqrt = lambda x: Gate('sqrt({})'.format(x), 0, np.sqrt(x))
->>>>>>> cca93c3e
 
 def Euler(a, b, c):
     """ Returns a 1-qubit Euler decomposition with angles 2 * pi * a, b, c.
