--- conflicted
+++ resolved
@@ -167,14 +167,10 @@
     """
     def __init__(self, dom, cod, boxes, offsets):
         """
-<<<<<<< HEAD
         # >>> n, s = Pregroup('n'), Pregroup('s')
         # >>> Alice, jokes = Word('Alice', n), Word('jokes', n.l @ s)
         # >>> boxes, offsets = [Alice, jokes, Cup(n)], [0, 1, 0]
         # >>> Diagram(Alice.dom @ jokes.dom, s, boxes, offsets)
-=======
-
->>>>>>> cd7a927a
         """
         if not isinstance(dom, Pregroup):
             raise ValueError("Domain of type Pregroup expected, got {} "
@@ -319,7 +315,6 @@
 class Cup(Diagram, Box):
     """ Defines cups for simple types.
 
-<<<<<<< HEAD
     >>> n = Pregroup('n')
     >>> Cup(n, n.l)
     Cup(Pregroup('n'), Pregroup(Adjoint('n', -1)))
@@ -327,12 +322,6 @@
     Cup(Pregroup('n'), Pregroup(Adjoint('n', 1)))
     >>> Cup(n.l.l, n.l)
     Cup(Pregroup(Adjoint('n', -2)), Pregroup(Adjoint('n', -1)))
-=======
-    >>> Cup('n').dom
-    Pregroup('n', Adjoint('n', 1))
-    >>> Cup('n').cod
-    Pregroup()
->>>>>>> cd7a927a
     """
     def __init__(self, x, y):
         """
@@ -510,47 +499,6 @@
         """
         return str(self.word)
 
-<<<<<<< HEAD
-class Parse(Diagram):
-    """ Produces the diagram in a free rigid category corresponding to a pregroup parsing.
-
-    >>> s, n = Pregroup('s'), Pregroup('n')
-    >>> Alice, Bob, jokes = Word('Alice', n), Word('Bob', n), Word('jokes', n)
-    >>> loves, tells = Word('loves', n.r + s + n.l), Word('tells', n.r + s + n.l)
-    >>> who = Word('who', n.r + n.l.r + s.l + n)
-
-    A parse is given by a list of words and a list of offsets for the cups.
-
-    # >>> parse = Parse(words = [Alice, loves, Bob], cups = [0, 1])
-    # >>> parse1 = Parse([Alice, loves, Bob, who, tells, jokes], [0, 2, 1, 2, 1, 1])
-
-    A sentence u is grammatical if there is a parsing with domain u and codomain the sentence type s.
-
-    # >>> parse.dom
-    # Pregroup('Alice', 'loves', 'Bob')
-    # >>> parse.cod
-    # Pregroup('s')
-    # >>> parse._type
-    # Pregroup('n', Adjoint('n', 1), 's', Adjoint('n', -1), 'n')
-    """
-    def __init__(self, words, cups):
-        self._words, self._cups = words, cups
-        self._type = sum((w.type for w in words), Pregroup())
-        dom = sum((w.dom for w in words), Pregroup())
-        boxes = words[::-1]  # words are backwards to make offsets easier
-        offsets = [len(words) - i - 1 for i in range(len(words))] + cups
-        cod = self._type
-        for i in cups:
-            boxes.append(Cup(cod[i], cod[i + 1]))
-            cod = cod[:i] + cod[i + 2:]
-        super().__init__(dom, cod, boxes, offsets)
-
-    def __str__(self):
-        return "{} >> {}".format(" @ ".join(self._words), Diagram(self._type,
-            self.cod, self.boxes[len(self._words):], ))
-
-=======
->>>>>>> cd7a927a
 class Model(MatrixFunctor):
     """ Implements functors from pregroup grammars to matrices
 
