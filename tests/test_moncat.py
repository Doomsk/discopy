--- conflicted
+++ resolved
@@ -2,9 +2,6 @@
 from discopy.moncat import *
 
 
-<<<<<<< HEAD
-def build_spiral(n_cups):
-=======
 def test_Ty():
     x, y, z = Ty('x'), Ty('y'), Ty('z')
     assert x @ y != y @ x
@@ -48,7 +45,6 @@
 
 
 def spiral(n_cups):
->>>>>>> 67f7dcd6
     """
     Implements the asymptotic worst-case for normal_form, see arXiv:1804.07832.
     """
